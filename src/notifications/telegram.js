const config = require('config');
const Telegraf = require('telegraf');
const Markup = require('telegraf/markup')
const logger = require('../common/logger').logger;


/**
 * Telegram Notifier
 */
class TelegramNotifier {
    /**
     * Find the API keys from the config
     */
    constructor() {
        this.telegramBotToken = config.get('telegram.botToken');
        this.safeUser = config.get('telegram.safeUser');
        this.client = null;
        this.exchangeManager = null;
        this.lastChatId = null;
    }

    /**
     * Called at startup - use this to start listening
     */
    init() {
        // Kick off the telegram bot, so it is listening for messages
        this.startTelegramBot();
    }

    /**
     * Give us access to the exchange manager, so we can route messages from the bot to the exchange
     * @param manager
     */
    setExchangeManager(manager) {
        this.exchangeManager = manager;
    }

    /**
     * Send a notification to Telegram
     * @param msg
     */
    send(msg) {
        // Can only do this if we are in a chat.
        if (!this.lastChatId) {
            logger.error('Could not send notification to Telegram as not in a chat');
            return;
        }

        // send the message
        this.client.telegram.sendMessage(this.lastChatId, msg);
    }

    /**
     * Determine if the user that's just contacted is 'safe'
     * ie, are they in the whitelist
     * @param userId
     * @returns {boolean}
     */
    isSafeUser(userId) {
        // no restrictions
        if (!this.safeUser || this.safeUser === '' || this.safeUser === 0) {
            return true;
        }

        if (this.safeUser === userId) {
            return true;
        }

        return false;
    }

    /**
     * Start the telegram bot if we have a token
     */
    startTelegramBot() {
        if (!this.telegramBotToken || this.telegramBotToken === '') {
            return;
        }

        // Set up a telegram bot too...
        const bot = new Telegraf(this.telegramBotToken);
        this.client = bot;

        // Handle chats starting
        bot.start((ctx) => {
            if (this.isSafeUser(ctx.message.from.id)) {
                this.lastChatId = ctx.message.chat.id;
                ctx.reply('Yep...');
            }
            logger.progress(`Chat started on Telegram. Chat ID: ${ctx.message.chat.id}. User Id: ${ctx.message.from.id}`);
        });

        // Handle requests for help
        bot.help(ctx => ctx.reply(
            'Send me a message and I\'ll give it a go...\n' +
            '`/help` - This message\n' +
            '`/list` - List your custom shortcuts.\n' +
            '`/shortcut name` - Use the named shortcut', { parse_mode: 'Markdown' }));

        // If someone sends us a sticker...
        bot.on('sticker', ctx => setTimeout(() => ctx.reply('👍🖥💰📈'), 1000));

        bot.command('shortcut', async (ctx) => {
            if (this.isSafeUser(ctx.message.from.id) && this.exchangeManager) {
                this.lastChatId = ctx.message.chat.id;
                const regex = /\/shortcut\s+(.*)/i;
                const m = regex.exec(ctx.message.text);
                if (m !== null) {
                    const name = m[1];
                    logger.progress(`Running shortcut from Telegram: ${name}`);

                    const shortcuts = config.get('telegram.shortcuts');
                    const match = shortcuts.find(item => item.name === name);
                    if (match) {
                        // execute the message and respond when everything is done
                        await Promise.all(this.exchangeManager.executeMessage(match.message, config.get('credentials')));
                        ctx.reply(`Just finished working on\n\`${match.message}\`\n🤞`, { parse_mode: 'Markdown' });
                    }
                }
            }
        });

        // Handle the /list command
        bot.command('list', async (ctx) => {
            if (this.isSafeUser(ctx.message.from.id)) {
                logger.progress('Showing list of shortcuts in Telegram chat');
                const shortcuts = config.get('telegram.shortcuts');
<<<<<<< HEAD
                const msg = shortcuts.reduce((fullMsg, item) => `${fullMsg}\n\`/shortcut ${item.name}\` - ${item.message}`, 'Found the following shortcuts...');
                const cmds = []
                shortcuts.forEach(function(element) {
                  cmds.push('/shortcut '+element.name)
                });
                ctx.replyWithMarkdown(msg, Markup
                  .keyboard(cmds)
                  .oneTime()
                  .resize()
                  .extra()
                )
=======
                const msg = shortcuts.reduce((fullMsg, item) => `${fullMsg}\n*${item.name}* - ${item.message}`, 'Found the following shortcuts...');
                ctx.reply(msg, { parse_mode: 'Markdown' });
>>>>>>> b9f46bb8
            }
        });

        // Handle an actual message
        bot.on('message', async (ctx) => {
            if (this.isSafeUser(ctx.message.from.id) && this.exchangeManager) {
                this.lastChatId = ctx.message.chat.id;
                logger.progress('Generic message from Telegram chat');
                ctx.reply('Working on it 👍');

                // execute the message and respond when everything is done
                await Promise.all(this.exchangeManager.executeMessage(ctx.message.text, config.get('credentials')));

                // let them know we are done
                ctx.reply(`Done\n\`${ctx.message.text}\`\n🤞`, { parse_mode: 'Markdown' });
            } else {
                // Not from a known user, so log something
                logger.progress('Telegram message from unknown user');
                logger.dim(ctx.message);
            }
        });

        // Handle any errors
        bot.catch((err) => {
            logger.error('Telegram Bot has seen an error');
            logger.error(err);
        });

        // Start listening
        bot.startPolling();
        logger.results('\nTelegram bot is listening for messages...\n');
    }
}

module.exports = TelegramNotifier;<|MERGE_RESOLUTION|>--- conflicted
+++ resolved
@@ -125,7 +125,6 @@
             if (this.isSafeUser(ctx.message.from.id)) {
                 logger.progress('Showing list of shortcuts in Telegram chat');
                 const shortcuts = config.get('telegram.shortcuts');
-<<<<<<< HEAD
                 const msg = shortcuts.reduce((fullMsg, item) => `${fullMsg}\n\`/shortcut ${item.name}\` - ${item.message}`, 'Found the following shortcuts...');
                 const cmds = []
                 shortcuts.forEach(function(element) {
@@ -137,10 +136,6 @@
                   .resize()
                   .extra()
                 )
-=======
-                const msg = shortcuts.reduce((fullMsg, item) => `${fullMsg}\n*${item.name}* - ${item.message}`, 'Found the following shortcuts...');
-                ctx.reply(msg, { parse_mode: 'Markdown' });
->>>>>>> b9f46bb8
             }
         });
 
